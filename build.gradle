--- conflicted
+++ resolved
@@ -23,13 +23,8 @@
 
 dependencies {
     baloCreat project(':lib-creator')
-<<<<<<< HEAD
-    implementation project(':ballerina-core')
-    implementation project(':ballerina-lang')
-=======
     implementation project(':ballerina-lang')
     implementation project(':ballerina-core')
->>>>>>> d500d956
     implementation project(':ballerina-io')
     implementation project(':ballerina-builtin')
     implementation project(':ballerina-time')
