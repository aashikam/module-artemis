/*
 * Copyright (c) 2019, WSO2 Inc. (http://www.wso2.org) All Rights Reserved.
 *
 * Licensed under the Apache License, Version 2.0 (the "License");
 * you may not use this file except in compliance with the License.
 * You may obtain a copy of the License at
 *
 * http://www.apache.org/licenses/LICENSE-2.0
 *
 * Unless required by applicable law or agreed to in writing, software
 * distributed under the License is distributed on an "AS IS" BASIS,
 * WITHOUT WARRANTIES OR CONDITIONS OF ANY KIND, either express or implied.
 * See the License for the specific language governing permissions and
 * limitations under the License.
 *
 */
 
apply from: "$rootDir/gradle/balNativeLibProject.gradle"

configurations.all {
    resolutionStrategy.preferProjectModules()
}

dependencies {
<<<<<<< HEAD
    implementation 'org.ballerinalang:ballerina-lang:0.992.0-m1'
    implementation 'org.ballerinalang:ballerina-builtin:0.992.0-m1'

    baloCreat project(':lib-creator-milestone')
=======
    baloCreat project(':lib-creator')
    implementation project(':ballerina-lang')
>>>>>>> d500d956
    implementation project(':ballerina-core')
    implementation project(':ballerina-io')
<<<<<<< HEAD
=======
    implementation project(':ballerina-builtin')
    implementation project(':ballerina-time')
    implementation project(':ballerina-crypto')
    implementation project(':ballerina-filepath')
    implementation project(':ballerina-log-api')
    implementation project(':ballerina-system')
>>>>>>> d500d956
    implementation project(':ballerina-runtime-api')
    implementation project(':ballerina-utils')
    implementation project(':ballerina-launcher')
    implementation 'org.apache.activemq:artemis-core-client'

<<<<<<< HEAD
    baloImplementation project(path: ':ballerina-runtime-api', configuration: 'baloImplementation')
    baloImplementation project(path: ':ballerina-utils', configuration: 'baloImplementation')
    baloImplementation group: 'org.ballerinalang', name: 'ballerina-builtin', version: '0.992.0-m1', ext: 'zip',
            classifier: 'ballerina-binary-repo'
=======
>>>>>>> d500d956
    baloImplementation project(path: ':ballerina-io', configuration: 'baloImplementation')
    baloImplementation project(path: ':ballerina-builtin', configuration: 'baloImplementation')
    baloImplementation project(path: ':ballerina-time', configuration: 'baloImplementation')
    baloImplementation project(path: ':ballerina-crypto', configuration: 'baloImplementation')
    baloImplementation project(path: ':ballerina-filepath', configuration: 'baloImplementation')
    baloImplementation project(path: ':ballerina-log-api', configuration: 'baloImplementation')
    baloImplementation project(path: ':ballerina-system', configuration: 'baloImplementation')
    baloImplementation project(path: ':ballerina-runtime-api', configuration: 'baloImplementation')
    baloImplementation project(path: ':ballerina-utils', configuration: 'baloImplementation')

    testCompile 'org.testng:testng'
}

configurations.all {
    resolutionStrategy.dependencySubstitution {
        substitute module("org.ballerinalang:ballerina-core:0.992.0-m1") with project(":ballerina-core")
    }
}

task copyBuiltin(type: Copy) {
    from zipTree("$buildDir/lib/ballerina-builtin-0.992.0-m1-ballerina-binary-repo.zip")
    into "$buildDir/lib/"
}

copyBuiltin.dependsOn createBalHome
createBalo.dependsOn copyBuiltin

description = 'Ballerina - ActiveMQ Artemis'
<|MERGE_RESOLUTION|>--- conflicted
+++ resolved
@@ -22,38 +22,21 @@
 }
 
 dependencies {
-<<<<<<< HEAD
-    implementation 'org.ballerinalang:ballerina-lang:0.992.0-m1'
-    implementation 'org.ballerinalang:ballerina-builtin:0.992.0-m1'
-
-    baloCreat project(':lib-creator-milestone')
-=======
     baloCreat project(':lib-creator')
     implementation project(':ballerina-lang')
->>>>>>> d500d956
     implementation project(':ballerina-core')
     implementation project(':ballerina-io')
-<<<<<<< HEAD
-=======
     implementation project(':ballerina-builtin')
     implementation project(':ballerina-time')
     implementation project(':ballerina-crypto')
     implementation project(':ballerina-filepath')
     implementation project(':ballerina-log-api')
     implementation project(':ballerina-system')
->>>>>>> d500d956
     implementation project(':ballerina-runtime-api')
     implementation project(':ballerina-utils')
     implementation project(':ballerina-launcher')
     implementation 'org.apache.activemq:artemis-core-client'
 
-<<<<<<< HEAD
-    baloImplementation project(path: ':ballerina-runtime-api', configuration: 'baloImplementation')
-    baloImplementation project(path: ':ballerina-utils', configuration: 'baloImplementation')
-    baloImplementation group: 'org.ballerinalang', name: 'ballerina-builtin', version: '0.992.0-m1', ext: 'zip',
-            classifier: 'ballerina-binary-repo'
-=======
->>>>>>> d500d956
     baloImplementation project(path: ':ballerina-io', configuration: 'baloImplementation')
     baloImplementation project(path: ':ballerina-builtin', configuration: 'baloImplementation')
     baloImplementation project(path: ':ballerina-time', configuration: 'baloImplementation')
@@ -67,18 +50,4 @@
     testCompile 'org.testng:testng'
 }
 
-configurations.all {
-    resolutionStrategy.dependencySubstitution {
-        substitute module("org.ballerinalang:ballerina-core:0.992.0-m1") with project(":ballerina-core")
-    }
-}
-
-task copyBuiltin(type: Copy) {
-    from zipTree("$buildDir/lib/ballerina-builtin-0.992.0-m1-ballerina-binary-repo.zip")
-    into "$buildDir/lib/"
-}
-
-copyBuiltin.dependsOn createBalHome
-createBalo.dependsOn copyBuiltin
-
 description = 'Ballerina - ActiveMQ Artemis'
